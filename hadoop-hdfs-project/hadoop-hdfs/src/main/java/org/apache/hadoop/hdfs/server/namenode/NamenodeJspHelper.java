--- conflicted
+++ resolved
@@ -28,13 +28,7 @@
 import java.net.URI;
 import java.net.URLEncoder;
 import java.security.PrivilegedExceptionAction;
-import java.util.ArrayList;
-import java.util.Arrays;
-import java.util.Collections;
-import java.util.Date;
-import java.util.Iterator;
-import java.util.List;
-import java.util.Map;
+import java.util.*;
 
 import javax.servlet.ServletContext;
 import javax.servlet.http.HttpServletRequest;
@@ -1116,14 +1110,9 @@
         } 
 
         doc.startTag("replicas");
-<<<<<<< HEAD
-        for(DatanodeStorageInfo storage : blockManager.getStorages(block)) {
-=======
-        for (final Iterator<DatanodeDescriptor> it = blockManager != null ?
-            blockManager.datanodeIterator(block) :
-            Collections.<DatanodeDescriptor>emptyList().iterator();
-            it.hasNext();) {
->>>>>>> 034039b9
+        for(DatanodeStorageInfo storage : (blockManager != null ?
+                blockManager.getStorages(block) :
+                Collections.<DatanodeStorageInfo>emptyList())) {
           doc.startTag("replica");
 
           DatanodeDescriptor dd = storage.getDatanodeDescriptor();
