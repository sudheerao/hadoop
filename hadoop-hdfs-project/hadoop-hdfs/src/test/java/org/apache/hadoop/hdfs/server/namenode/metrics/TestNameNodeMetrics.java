--- conflicted
+++ resolved
@@ -172,17 +172,13 @@
     // Corrupt first replica of the block
     LocatedBlock block = NameNodeAdapter.getBlockLocations(
         cluster.getNameNode(), file.toString(), 0, 1).get(0);
-<<<<<<< HEAD
     cluster.getNamesystem().writeLock();
     try {
-      bm.findAndMarkBlockAsCorrupt(block.getBlock(), block.getLocations()[0]);
+      bm.findAndMarkBlockAsCorrupt(block.getBlock(), block.getLocations()[0],
+          "TEST");
     } finally {
       cluster.getNamesystem().writeUnlock();
     }
-=======
-    bm.findAndMarkBlockAsCorrupt(block.getBlock(), block.getLocations()[0],
-        "TEST");
->>>>>>> 8a2073cc
     updateMetrics();
     MetricsRecordBuilder rb = getMetrics(NS_METRICS);
     assertGauge("CorruptBlocks", 1L, rb);
@@ -221,17 +217,13 @@
     // Corrupt the only replica of the block to result in a missing block
     LocatedBlock block = NameNodeAdapter.getBlockLocations(
         cluster.getNameNode(), file.toString(), 0, 1).get(0);
-<<<<<<< HEAD
     cluster.getNamesystem().writeLock();
     try {
-      bm.findAndMarkBlockAsCorrupt(block.getBlock(), block.getLocations()[0]);
+      bm.findAndMarkBlockAsCorrupt(block.getBlock(), block.getLocations()[0],
+          "TEST");
     } finally {
       cluster.getNamesystem().writeUnlock();
     }
-=======
-    bm.findAndMarkBlockAsCorrupt(block.getBlock(), block.getLocations()[0],
-        "TEST");
->>>>>>> 8a2073cc
     updateMetrics();
     MetricsRecordBuilder rb = getMetrics(NS_METRICS);
     assertGauge("UnderReplicatedBlocks", 1L, rb);
